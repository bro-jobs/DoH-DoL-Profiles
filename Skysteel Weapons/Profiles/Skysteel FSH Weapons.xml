--- conflicted
+++ resolved
@@ -44,15 +44,9 @@
 			</If>
 		</If>
 		
-<<<<<<< HEAD
 		<If Condition="not (HasItem(29622) or HasItem(29633) or HasItem(29644) or HasItem(29644) or HasItem(30292) or HasItem(30303))">
 			<GetTo ZoneId="418" XYZ="-161.5168, 16.99999, -57.14508"/>
 			<BuyItem ItemId="29622" ItemCount="1" DialogOption="4" NpcId="1032900" XYZ="-161.5168, 16.99999, -57.14508"/>
-=======
-		<If Condition="not (HasItem(29622) or HasItem(29633) or HasItem(29644))">
-			<LisbethTravel Zone="418" Position="-161.5168, 16.99999, -57.14508"/>
-			<BuyItem ItemId="29622" ItemCount="1" DialogOption="2" NpcId="1032900" XYZ="-161.5168, 16.99999, -57.14508"/>
->>>>>>> c28aaf10
 		</If>
 		
 		<While Condition="HasItem(29622)"><!-- Skysteel Fishing Rod -->
